--- conflicted
+++ resolved
@@ -289,80 +289,6 @@
   if (parameters.mediaUrl && media.body) {
     options.url = parameters.mediaUrl;
     if (resource) {
-<<<<<<< HEAD
-      let multipart;
-      if (!isBrowser()) {
-        // gaxios doesn't support multipart/related uploads, so it has to
-        // be implemented here.
-        params.uploadType = 'multipart';
-        multipart = [
-          {'Content-Type': 'application/json', body: JSON.stringify(resource)},
-          {
-            'Content-Type':
-              media.mimeType || (resource && resource.mimeType) || defaultMime,
-            body: media.body, // can be a readable stream or raw string!
-          },
-        ];
-        const boundary = uuid.v4();
-        const finale = `--${boundary}--`;
-        const rStream = new stream.PassThrough({
-          flush(callback) {
-            this.push('\r\n');
-            this.push(finale);
-            callback();
-          },
-        });
-        const pStream = new ProgressStream();
-        const isStream = isReadableStream(multipart[1].body);
-        headers['Content-Type'] = `multipart/related; boundary=${boundary}`;
-        for (const part of multipart) {
-          const preamble = `--${boundary}\r\nContent-Type: ${part['Content-Type']}\r\n\r\n`;
-          rStream.push(preamble);
-          if (typeof part.body === 'string') {
-            rStream.push(part.body);
-            rStream.push('\r\n');
-          } else {
-            // Gaxios does not natively support onUploadProgress in node.js.
-            // Pipe through the pStream first to read the number of bytes read
-            // for the purpose of tracking progress.
-            pStream.on('progress', bytesRead => {
-              if (options.onUploadProgress) {
-                options.onUploadProgress({bytesRead});
-              }
-            });
-            part.body.pipe(pStream).pipe(rStream);
-          }
-        }
-        if (!isStream) {
-          rStream.push(finale);
-          rStream.push(null);
-        }
-        options.data = rStream;
-      } else {
-        params.uploadType = 'multipart';
-        multipart = [
-          {'Content-Type': 'application/json', body: JSON.stringify(resource)},
-          {
-            'Content-Type': 'text/plain',
-            body: media.body.toString(),
-          },
-        ];
-        const boundary = uuid.v4();
-        const finale = `--${boundary}--`;
-        headers['Content-Type'] = `multipart/related; boundary=${boundary}`;
-
-        let content = '';
-        for (const part of multipart) {
-          const preamble = `--${boundary}\r\nContent-Type: ${part['Content-Type']}\r\n\r\n`;
-          content += preamble;
-          if (typeof part.body === 'string') {
-            content += part.body;
-            content += '\r\n';
-          }
-        }
-        content += finale;
-        options.data = content;
-=======
       params.uploadType = 'multipart';
       const multipart = [
         {'Content-Type': 'application/json', body: JSON.stringify(resource)},
@@ -378,7 +304,6 @@
         multipartUpload(multipart);
       } else {
         browserMultipartUpload(multipart);
->>>>>>> 282bf224
       }
     } else {
       params.uploadType = 'media';
